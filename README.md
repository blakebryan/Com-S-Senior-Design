<<<<<<< HEAD
# grp_3_aerial

## Project Description

A Small Uncrewed Aerial System (sUAS) Safety Case Tool

**Client**: Myra Cohen  
**Submitter**: Myra Cohen  
**Contact**: Myra Cohen, mcohen@iastate.edu

**Project Elements**: Significant Front-end components, Significant Back-end components, Significant algorithmic approaches  
**Technical Constraints**: Some XML and JSON. Other technologies will be taught as necessary.

In recent years, small Uncrewed Aircraft Systems (sUAS) have become increasingly used in shared airspaces for recreation, emergency services, and commercial purposes. This project aims to develop a tool that helps generate safety cases for these drones based on various input factors, such as the pilot’s training, the vehicle’s condition, and the environmental factors of the flight.

This tool will ensure that drone pilots can evaluate the safety of their flights and prepare for regulatory compliance. The tool will parse a provided XML model (representing the flight configuration) and, based on the user input, generate a safety case represented as a YAML file. This YAML file can then be used to generate a graphical safety case in formats like Goal Structuring Notation (GSN).

---

## Roles and Responsibilities

- **Brady Bargren**: *Project Manager / Backend Developer*  
  Handles the overall coordination of the project and directs the efforts of the team. Brady's main programming task is to convert the `model.xml` and the user input JSON into a YAML file for use by the drone operator. Additionally, Brady assists with the development of both the frontend and backend of the project.

- **Benjamin Kelly**: *Frontend Developer*  
  Develops the frontend using Node.js, React, and TypeScript. Benjamin's role is to create a user interface that is similar to the FAA's FRAT system, allowing users to input data that is later converted into a safety case YAML file.

- **Gabriel Perez**: *Backend Developer*  
  Focuses on the backend server, handling the parsing of `model.xml` and user input. Gabriel also routes user input to the MongoDB database and ensures the correct data flow between the frontend and backend.

- **Gautham Suresh**: *Backend Developer*  
  Works on the backend server with an emphasis on managing the MongoDB database and the generation of the JSON object from user input. Gautham's tasks also involve ensuring that data is correctly structured and stored for further use.

- **Blake Bryan**: *Frontend Developer*  
  Develops the user authentication portion of the project, focusing on implementing cookie-based authentication. Blake also assists with integrating the final safety case into the larger project once it is obtained from the client.

---

Certainly! Below are the updated **Installation and Setup** and **Running the Project** sections for your `README.md` file, including instructions for both Windows and macOS users.

---

## Installation and Setup

### Windows

1. **Install Node.js and npm**

    - Download and install Node.js from the [official website](https://nodejs.org/).
    - This will also install npm (Node Package Manager), which is required for managing project dependencies.

2. **Install MongoDB**

    - Download and install MongoDB Community Server from the [MongoDB official website](https://www.mongodb.com/try/download/community).
    - During installation, choose the **Complete** setup type.
    - Note the installation path (default is `C:\Program Files\MongoDB\Server\5.0\`).

3. **Add MongoDB to System PATH**

    - The `install.bat` script will attempt to add MongoDB to your system PATH automatically.
    - If it fails, you may need to manually add the MongoDB `bin` directory to your system PATH:
        - Open **System Properties**:
            - Press `Win + Pause/Break` or right-click on **This PC** and select **Properties**.
        - Click on **Advanced system settings**.
        - Click on **Environment Variables**.
        - Under **System variables**, scroll to **Path** and click **Edit**.
        - Click **New** and add the path to your MongoDB `bin` directory (e.g., `C:\Program Files\MongoDB\Server\5.0\bin`).
        - Click **OK** to save the changes.

4. **Run the Installer**

    - Navigate to the project directory (`grp_3_aerial`).
    - Right-click on `install.bat` and select **Run as administrator**.
        - **Note:** Running as administrator is necessary to add MongoDB to the system PATH.
    - The installer will:
        - Check for Node.js and MongoDB installations.
        - Install all necessary npm dependencies for the backend, frontend, and `gsn_suas` directories.
    - Follow any on-screen prompts and ensure all installations complete successfully.

---

### macOS

1. **Install Homebrew (if not already installed)**

    - Open Terminal and run:
      ```bash
      /bin/bash -c "$(curl -fsSL https://raw.githubusercontent.com/Homebrew/install/HEAD/install.sh)"
      ```

2. **Install Node.js and npm**

    - Using Homebrew, install Node.js:
      ```bash
      brew install node
      ```

3. **Install MongoDB**

    - Tap the MongoDB Homebrew formulae:
      ```bash
      brew tap mongodb/brew
      ```
    - Install MongoDB Community Server:
      ```bash
      brew install mongodb-community@6.0
      ```
        - Replace `6.0` with the latest version if necessary.

4. **Start MongoDB**

    - To have MongoDB start automatically now and restart at login:
      ```bash
      brew services start mongodb-community@6.0
      ```
    - Or, to run MongoDB manually each time:
      ```bash
      mongod --config /usr/local/etc/mongod.conf --fork
      ```

5. **Install Project Dependencies**

    - Open Terminal and navigate to the project directory:
      ```bash
      cd /path/to/grp_3_aerial
      ```
    - **Install Backend Dependencies**
      ```bash
      cd backend
      npm install
      ```
    - **Install Frontend Dependencies**
      ```bash
      cd ../React/src
      npm install
      ```
    - **Install gsn_suas Dependencies**
      ```bash
      cd ../../gsn_suas
      npm install
      ```

---

## Running the Project

### Windows

1. **Run the Project Script**

    - Navigate to the project directory (`grp_3_aerial`).
    - Double-click `run_project.bat` to start the project.
    - This script will:
        - Check for MongoDB and Node.js installations.
        - Ensure MongoDB data and log directories exist.
        - Start MongoDB, the backend server, and the frontend React application in separate command windows.
        - Display messages indicating the status of each component.

2. **Access the Application**

    - Open your web browser and navigate to `http://localhost:8080`.
    - You should see the sUAS Safety Case Tool interface.

---

### macOS

1. **Ensure MongoDB is Running**

    - If you chose to have MongoDB start automatically, it should already be running.
    - To check if MongoDB is running:
      ```bash
      brew services list
      ```
    - If it's not running, start it manually:
      ```bash
      brew services start mongodb-community@6.0
      ```

2. **Start the Backend Server**

    - Open a new Terminal window.
    - Navigate to the `backend` directory:
      ```bash
      cd /path/to/grp_3_aerial/backend
      ```
    - Start the server:
      ```bash
      node serverV2.js
      ```
    - You should see logs indicating the server is running and connected to MongoDB.

3. **Start the Frontend Application**

    - Open another Terminal window.
    - Navigate to the `React/src` directory:
      ```bash
      cd /path/to/grp_3_aerial/React/src
      ```
    - Start the React application:
      ```bash
      npm start
      ```
    - This will start the development server and open `http://localhost:8080` in your default web browser.

4. **Access the Application**

    - If the browser doesn't open automatically, navigate to `http://localhost:8080`.
    - You should see the sUAS Safety Case Tool interface.

---

### Additional Notes

- **Environment Variables**

    - The backend server expects a MongoDB URI from environment variables. Ensure you have a `.env` file in the `backend` directory with the following content:
      ```
      MONGO_URI=mongodb://localhost:27017/safety_case
      ```
    - On macOS, environment variables can be set using export commands or by creating a `.env` file.

- **Database Connection**

    - The application connects to a MongoDB database named `safety_case`. Ensure that the database is accessible and that your MongoDB service is running.

- **Project Structure**

    - **Backend**: Located in the `backend` directory. Handles server operations and database interactions.
    - **Frontend**: Located in `React/src`. This is the React application for the user interface.
    - **gsn_suas**: Contains scripts and templates for generating safety cases.

- **Generating Safety Cases**

    - The safety cases are generated automatically upon form submission in the application.
    - The backend will execute scripts in the `gsn_suas` directory to generate and colorize the safety case diagrams.

- **Troubleshooting**

    - If you encounter errors stating that modules cannot be found, ensure all dependencies are installed by running `npm install` in the respective directories.
    - For MongoDB connection issues, verify that the MongoDB service is running and that the connection URI is correct.
    - On Windows, if the `run_project.bat` script fails to start MongoDB, double-check that the MongoDB `bin` directory is in your system PATH.

- **NOTAMs**

    - The page on the frontend used to search for NOTAMs is currently set up to use the FAA's NOTAMs API.
    - This API requires users to request access before getting a client_id and client_secret, which must be added as headers to the GET request.

---

## Features

- **Frontend Interface**: A web-based interface allowing users to input data related to the sUAS flight.
- **Backend Logic**: Converts user input into a safety case that can be output in both XML/JSON and YAML formats.
- **MongoDB Integration**: Stores user input for future retrieval and analysis.
- **Safety Case Generation**: Creates a structured YAML file representing the safety case for the sUAS flight.

---

## Contributing

We welcome contributions! To contribute, follow these steps:

1. Fork the repository
2. Create a branch (`git checkout -b feature-branch`)
3. Make your changes
4. Commit your changes (`git commit -am 'Add new feature'`)
5. Push to the branch (`git push origin feature-branch`)
6. Open a pull request

---

## License

This project is licensed under the [MIT License](LICENSE).
=======
This is my senior design capstone for computer science, a project made by me and 4 others.  
I did mostly frontend work with some backend thrown in the mix.  

Other developers:  
Brady Bargren  
Benjamin Kelly  
Gabriel Perez  
Gautham Suresh
>>>>>>> 1ba7e6d7
<|MERGE_RESOLUTION|>--- conflicted
+++ resolved
@@ -1,4 +1,12 @@
-<<<<<<< HEAD
+This is my senior design capstone for computer science, a project made by me and 4 others.  
+I did mostly frontend work with some backend thrown in the mix.  
+
+Other developers:  
+Brady Bargren  
+Benjamin Kelly  
+Gabriel Perez  
+Gautham Suresh  
+
 # grp_3_aerial
 
 ## Project Description
@@ -273,14 +281,4 @@
 
 ## License
 
-This project is licensed under the [MIT License](LICENSE).
-=======
-This is my senior design capstone for computer science, a project made by me and 4 others.  
-I did mostly frontend work with some backend thrown in the mix.  
-
-Other developers:  
-Brady Bargren  
-Benjamin Kelly  
-Gabriel Perez  
-Gautham Suresh
->>>>>>> 1ba7e6d7
+This project is licensed under the [MIT License](LICENSE).